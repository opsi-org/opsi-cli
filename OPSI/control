--- conflicted
+++ resolved
@@ -1,25 +1,21 @@
 [Package]
 version: 1
-depends: 
+depends:
 
 [Product]
 type: localboot
 id: opsi-cli
 name: opsi-cli
 description: Command line interface for opsi (Windows, Linux, MacOS)
-advice: 
-<<<<<<< HEAD
+advice:
 version: 4.3.11.0
-=======
-version: 4.3.10.2
->>>>>>> 2ff98f6b
 priority: 0
 licenseRequired: False
-productClasses: 
+productClasses:
 setupScript: setup.opsiscript
 uninstallScript: uninstall.opsiscript
-updateScript: 
-alwaysScript: 
-onceScript: 
-customScript: 
-userLoginScript: +updateScript:
+alwaysScript:
+onceScript:
+customScript:
+userLoginScript: