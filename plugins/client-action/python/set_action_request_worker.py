--- conflicted
+++ resolved
@@ -4,15 +4,8 @@
 client_action_worker
 """
 
-<<<<<<< HEAD
 from opsicommon.logging import get_logger  # type: ignore[import]
 from opsicommon.objects import ProductOnClient  # type: ignore[import]
-=======
-from typing import Dict, List, Optional, Set
-
-from opsicommon.logging import logger  # type: ignore[import]
-from opsicommon.objects import ProductOnClient
->>>>>>> 9d0776fd
 
 from opsicli.config import config
 
@@ -78,31 +71,19 @@
 			self.product_action_scripts[product["id"]] = [key[:-6] for key in ACTION_REQUEST_SCRIPTS if product.get(key)]
 		logger.trace("Products with dependencies: %s", self.depending_products)
 
-<<<<<<< HEAD
 	def product_ids_from_group(self, group: str) -> list[str]:
-		result = self.service.execute_rpc("group_getObjects", [[], {"id": group, "type": "ProductGroup"}])
-=======
-	def product_ids_from_group(self, group: str) -> List[str]:
 		result = self.service.jsonrpc("group_getObjects", [[], {"id": group, "type": "ProductGroup"}])
->>>>>>> 9d0776fd
 		if not result:
 			raise ValueError(f"Product group '{group}' not found")
 		return [mapping["objectId"] for mapping in self.service.jsonrpc("objectToGroup_getObjects", [[], {"groupId": result[0]["id"]}])]
 
 	def determine_products(  # pylint: disable=too-many-arguments
 		self,
-<<<<<<< HEAD
 		*,
 		products_string: str | None = None,
 		exclude_products_string: str | None = None,
 		product_groups_string: str | None = None,
 		exclude_product_groups_string: str | None = None,
-=======
-		products_string: Optional[str] = None,
-		exclude_products_string: Optional[str] = None,
-		product_groups_string: Optional[str] = None,
-		exclude_product_groups_string: Optional[str] = None,
->>>>>>> 9d0776fd
 		use_default_excludes: bool = True
 	) -> None:
 		exclude_products = []
@@ -139,20 +120,12 @@
 		logger.notice("Handling products %s", self.products)
 
 	def set_single_action_request(
-<<<<<<< HEAD
 		self,
-		product_on_client: ProductOnClient,
+		product_on_client: dict[str, str],
 		request_type: str | None = None,
 		force: bool = False
-	) -> list[ProductOnClient]:
-		if not force and product_on_client.actionRequest not in (None, "none"):
-=======
-		self, product_on_client: Dict[str, str],
-		request_type: Optional[str] = None,
-		force: bool = False
-	) -> List[Dict[str, str]]:
+	) -> list[dict[str, str]]:
 		if not force and product_on_client["actionRequest"] not in (None, "none"):
->>>>>>> 9d0776fd
 			logger.info(
 				"Skipping %s %s as an actionRequest is set: %s",
 				product_on_client["productId"],
@@ -194,23 +167,14 @@
 
 	def set_action_requests_for_all(
 		self,
-<<<<<<< HEAD
-		clients: list[str], products: list[str],
+		clients: list[str],
+		products: list[str],
 		request_type: str | None = None,
 		force: bool = False
-	) -> list[ProductOnClient]:
+	) -> list[dict[str, str]]:
 		new_pocs = []
-		existing_pocs: dict[str, dict[str, ProductOnClient]] = {}
-		for poc in self.service.execute_rpc(
-=======
-		clients: List[str], products: List[str],
-		request_type: Optional[str] = None,
-		force: bool = False
-	) -> List[Dict[str, str]]:
-		new_pocs = []
-		existing_pocs: Dict[str, Dict[str, Dict[str, str]]] = {}
+		existing_pocs: dict[str, dict[str, dict[str, str]]] = {}
 		for poc in self.service.jsonrpc(
->>>>>>> 9d0776fd
 			"productOnClient_getObjects",
 			[[], {"clientId": self.clients or None, "productType": "LocalbootProduct", "productId": self.products}],
 		):
@@ -246,7 +210,7 @@
 		if kwargs.get("uninstall_where_only_uninstall"):
 			logger.notice("Uninstalling products (where installed): %s", self.products_with_only_uninstall)
 
-		new_pocs: list[ProductOnClient] = []
+		new_pocs: list[dict[str, str]] = []
 		if kwargs.get("where_failed") or kwargs.get("where_outdated") or kwargs.get("uninstall_where_only_uninstall"):
 			modified_clients = set()
 			for entry in self.service.jsonrpc(
@@ -263,17 +227,10 @@
 				except KeyError:
 					logger.error("Skipping check of %s %s (product not available on depot)", entry["clientId"], entry["productId"])
 					continue
-<<<<<<< HEAD
-				if kwargs.get("uninstall_where_only_uninstall") and entry.productId in self.products_with_only_uninstall:
-					new_pocs.extend(self.set_single_action_request(entry, "uninstall"))
-					modified_clients.add(entry.clientId)
-				elif kwargs.get("where_failed") and entry.actionResult == "failed":
-=======
 				if kwargs.get("uninstall_where_only_uninstall") and entry["productId"] in self.products_with_only_uninstall:
 					new_pocs.extend(self.set_single_action_request(entry, "uninstall"))
 					modified_clients.add(entry["clientId"])
 				elif kwargs.get("where_failed") and entry["actionResult"] == "failed":
->>>>>>> 9d0776fd
 					new_pocs.extend(self.set_single_action_request(entry))
 					modified_clients.add(entry["clientId"])
 				elif (
