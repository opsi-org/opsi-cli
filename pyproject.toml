--- conflicted
+++ resolved
@@ -76,17 +76,5 @@
 platform = "win32"
 version = ">=303,<304"
 
-<<<<<<< HEAD
-[build-system]
-requires = ["poetry-core>=1.0.0"]
-build-backend = "poetry.core.masonry.api"
-
-[tool.ruff]
-line-length = 140
-
-[tool.ruff.format]
-indent-style = "tab"
-=======
 [tool.poetry.group.dev.dependencies]
-types-requests = "^2.31.0.10"
->>>>>>> 594f42da
+types-requests = "^2.31.0.10"