--- conflicted
+++ resolved
@@ -15,11 +15,7 @@
 
 from opsicli.__main__ import main
 from opsicli.config import config
-<<<<<<< HEAD
-=======
 from opsicli.opsiservice import get_service_connection
-from opsicli.plugin import plugin_manager
->>>>>>> f90f59b9
 
 runner = CliRunner()
 
