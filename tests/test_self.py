"""
test_self
"""

from pathlib import Path

<<<<<<< HEAD
=======
import pytest
from click.testing import CliRunner

from opsicli.__main__ import main
>>>>>>> f90f59b9
from opsicli.config import config
from opsicli.plugin import plugin_manager

from .conftest import PLATFORM
from .utils import run_cli, temp_context


def test_self_install() -> None:
	with temp_context() as tempdir:
		conffile = Path(tempdir) / "conffile.conf"
		config.config_file_user = conffile
		binary_path = Path(tempdir) / "out_binary"
		(exit_code, output) = run_cli(["self", "install", f"--binary-path={binary_path}", "--no-add-to-path"])
		print(output)
		assert exit_code == 0
		assert binary_path.exists()
		assert config.config_file_user.exists()


def test_self_uninstall() -> None:
	with temp_context() as tempdir:
		conffile = Path(tempdir) / "conffile.conf"
		config.config_file_user = conffile
		binary_path = Path(tempdir) / "out_binary"
		(exit_code, _) = run_cli(["self", "install", f"--binary-path={binary_path}", "--no-add-to-path"])
		(exit_code, output) = run_cli(["self", "uninstall", f"--binary-path={binary_path}"])
		print(output)
		assert exit_code == 0
		assert not binary_path.exists()
		assert not config.config_file_user.exists()


@pytest.mark.posix
def test_setup_shell_completion(tmp_path: Path) -> None:
	plugin = plugin_manager.load_plugin("self")
	completion_config = tmp_path / "completion"
	mod_self = plugin.get_module()
	exit_code, output = run_cli(["self", "setup-shell-completion", "--completion-file", str(completion_config)])
	print(exit_code, output)

	if PLATFORM == "windows":
		assert exit_code == 1
		return

	if PLATFORM == "darwin":
		assert exit_code == 1
		return

	assert exit_code == 0
	assert output == "Setting up auto completion for shell 'bash'.\nPlease restart your running shell for changes to take effect.\n"
	assert completion_config.exists()
	cont = completion_config.read_text()
	assert cont.startswith(mod_self.START_MARKER + "\n")
	assert "_opsi_cli_completion() {" in cont
	assert cont.endswith(mod_self.END_MARKER + "\n")
	completion_config.unlink()

	exit_code, output = run_cli(["self", "setup-shell-completion", "--shell", "zsh", "--completion-file", str(completion_config)])
	assert exit_code == 0
	assert output == "Setting up auto completion for shell 'zsh'.\n"
	cont = completion_config.read_text()
	assert cont.startswith(mod_self.START_MARKER + "\n")
	assert "#compdef opsi-cli" in cont
	assert cont.endswith(mod_self.END_MARKER + "\n")
	completion_config.unlink()

	exit_code, output = run_cli(["self", "setup-shell-completion", "--shell", "invalid"])
	assert exit_code == 2
	assert "'invalid' is not one of 'auto', 'all', 'zsh', 'bash', 'fish'." in output


def test_command_structure() -> None:
	exit_code, output = run_cli(["self", "command-structure"])
	mod_self = plugin_manager.load_plugin("self").get_module()
	assert exit_code == 0
	assert output.startswith("opsi-cli")
	assert f"self ({mod_self.__version__})\n" in output<|MERGE_RESOLUTION|>--- conflicted
+++ resolved
@@ -4,13 +4,8 @@
 
 from pathlib import Path
 
-<<<<<<< HEAD
-=======
 import pytest
-from click.testing import CliRunner
 
-from opsicli.__main__ import main
->>>>>>> f90f59b9
 from opsicli.config import config
 from opsicli.plugin import plugin_manager
 
