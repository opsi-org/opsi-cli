--- conflicted
+++ resolved
@@ -295,19 +295,18 @@
 		description="Select data attributes ([metavar]all[/metavar] selects all available attributes).",
 	),
 	ConfigItem(
-<<<<<<< HEAD
 		name="list_attributes",
 		type=Bool,
 		group="General",
 		default=False,
 		description="List attributes of the command.",
-=======
+	),
+	ConfigItem(
 		name="sort_by",
 		type=str,
 		group="IO",
 		default=None,
 		description="Sort the output data by the specified attribute(s).",
->>>>>>> 4e3e0b5f
 	),
 	ConfigItem(
 		name="service",
