--- conflicted
+++ resolved
@@ -11,17 +11,12 @@
 from typing import Any
 from urllib.parse import urlparse
 
-<<<<<<< HEAD
-from opsicommon.client.jsonrpc import JSONRPCClient  # type: ignore[import]
-from opsicommon.logging import get_logger, secret_filter  # type: ignore[import]
-=======
 from opsicommon.client.opsiservice import (  # type: ignore[import]
 	ServiceClient,
-	ServiceVerificationModes,
+	ServiceVerificationFlags,
 )
 from opsicommon.config import OpsiConfig  # type: ignore[import]
-from opsicommon.logging import logger  # type: ignore[import]
->>>>>>> 9d0776fd
+from opsicommon.logging import get_logger  # type: ignore[import]
 
 from opsicli import __version__
 from opsicli.config import config
@@ -31,12 +26,8 @@
 SESSION_LIFETIME = 15  # seconds
 
 
-<<<<<<< HEAD
 def get_service_credentials_from_backend() -> tuple[str, str]:
-=======
-def get_service_credentials_from_backend() -> Tuple[str, str]:
 	logger.info("Fetching credentials from backend")
->>>>>>> 9d0776fd
 	dispatch_conf = Path("/etc/opsi/backendManager/dispatch.conf")
 	backend = "mysql"
 	backend_pattern = re.compile(r"backend_.*:\s*(\S+)")
@@ -119,6 +110,6 @@
 			password=password,
 			user_agent=f"opsi-cli/{__version__}",
 			session_lifetime=SESSION_LIFETIME,
-			verify=ServiceVerificationModes.ACCEPT_ALL,
+			verify=ServiceVerificationFlags.ACCEPT_ALL,
 		)
 	return jsonrpc_client