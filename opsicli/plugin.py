# -*- coding: utf-8 -*-
"""
opsi-cli Basic command line interface for opsi

plugin handling
"""
import importlib
import os
import shutil
import subprocess
import sys
import zipfile
from importlib._bootstrap import BuiltinImporter  # type: ignore[import]
from pathlib import Path
from typing import Dict, List, Optional
from urllib.parse import quote, unquote

from click import Command
from opsicommon.logging import logger  # type: ignore[import]
from opsicommon.utils import Singleton  # type: ignore[import]
from packaging.version import parse
from pipreqs import pipreqs  # type: ignore[import]

from opsicli.config import IN_COMPLETION_MODE, config, get_python_path

PLUGIN_EXTENSION = "opsicliplug"
# These dependencies are not in python standard library
# but they are part of opsi-cli core, so in sys.modules.
# Installing them in libs dir would not make a difference
# as sys.modules takes precedence.
SKIP_DEPENDENCY_LIST = ["click", "opsicommon", "rich_click", "pydantic", "ruamel", "msgpack", "orjson"]


def replace_data(string: str, replacements: Dict[str, str]) -> str:
	for key, value in replacements.items():
		string = string.replace(key, value)
	return string


def prepare_plugin(path: Path, tmpdir: Path) -> str:
	"""Creates the plugin and libs in tmp"""
	logger.info("Inspecting plugin source '%s'", path)
	plugin_id = path.stem
	if (path / "python" / "__init__.py").exists():
		shutil.copytree(path, tmpdir / plugin_id)
	elif path.suffix == f".{PLUGIN_EXTENSION}":
		with zipfile.ZipFile(path, "r") as zfile:
			zfile.extractall(tmpdir)
	else:
		raise ValueError(f"Invalid path given '{path}'")

	logger.info("Retrieving libraries for new plugin")
	install_dependencies(tmpdir / plugin_id, tmpdir / "lib")
	return plugin_id


def install_plugin(source_dir: Path, name: str, system: Optional[bool] = False) -> Path:
	"""Copy the prepared plugin from tmp to LIB_DIR"""
	plugin_dir = config.plugin_system_dir if system else config.plugin_user_dir
	if not plugin_dir.is_dir():
		raise FileNotFoundError(f"Plugin dir '{plugin_dir}' does not exist")

	logger.info("Installing libraries from '%s'", source_dir / "lib")
	# https://lukelogbook.tech/2018/01/25/merging-two-folders-in-python/
	for src_dir_string, _, files in os.walk(source_dir / "lib"):
		src_dir = Path(src_dir_string)
		dst_dir = config.python_lib_dir / src_dir.relative_to(source_dir / "lib")
		if not dst_dir.exists():
			dst_dir.mkdir(parents=True, exist_ok=True)
		for file_ in files:
			if not (dst_dir / file_).exists():
				# avoid replacing files that might be currently loaded -> segfault
				shutil.copy2(src_dir / file_, dst_dir / file_)

	destination = plugin_dir / name
	logger.info("Installing plugin from '%s' to '%s'", source_dir / name, destination)
	if destination.exists():
		shutil.rmtree(destination)
	shutil.copytree(source_dir / name, destination)
	plugin_manager.load_plugin(destination)
	return destination


def install_python_package(target_dir: Path, package: Dict[str, str]) -> None:
	logger.info("Installing %r, version %r", package["name"], package["version"])
	pypath = get_python_path()
	try:
		# cmd = [pyversion, '-m', 'pip', 'install', f"{package['name']}>={package['version']}", "--target", target_dir]
		cmd = f"\"{pypath}\" -m pip install \"{package['name']}>={package['version']}\" --target \"{target_dir}\""
		logger.debug("Executing %r", cmd)
		result = subprocess.check_output(cmd, stderr=subprocess.STDOUT, shell=True)
		logger.debug("Success, command output:\n%s", result.decode("utf-8"))
		return
	except subprocess.CalledProcessError as process_error:
		logger.error("Command %r failed, aborting: %s", cmd, process_error, exc_info=True)
		raise RuntimeError(f"Could not install {package['name']!r}, aborting") from process_error


def install_dependencies(path: Path, target_dir: Path) -> None:
	if (path / "requirements.txt").exists():
		logger.debug("Reading requirements.txt from %s", path)
		dependencies = pipreqs.parse_requirements(path / "requirements.txt")
	else:
		logger.debug("Generating requirements.txt from package %s", path)
		# candidates: python libraries (like requests, magic)
		candidates = pipreqs.get_pkg_names(pipreqs.get_all_imports(path))
		# dependencies: python package names (like Requests, python_magic)
		# this failes for packages not available at pypi.python.org (like opsicommon) -> those are ignored	TODO
		dependencies = pipreqs.get_imports_info(candidates, pypi_server="https://pypi.python.org/pypi/")  # proxy possible
		pipreqs.generate_requirements_file(path / "requirements.txt", dependencies, symbol=">=")
	logger.debug("Got dependencies: %s", dependencies)
	for dependency in dependencies:
		logger.debug("Checking dependency %s", dependency["name"])
		if dependency["name"] in SKIP_DEPENDENCY_LIST:
			logger.debug("Not installing %s, as it is part of opsi-cli core", dependency["name"])
			continue
		try:
			temp_module = importlib.import_module(dependency["name"])
			logger.trace("found present %s, version %s", dependency["name"], temp_module.__version__)
			assert parse(temp_module.__version__) >= parse(dependency["version"])
			logger.debug(
				"Module %r present in version %s (required %s) - not installing",
				dependency["name"],
				temp_module.__version__,
				dependency["version"],
			)
		except (ImportError, AssertionError, AttributeError):
			install_python_package(target_dir, dependency)


class OPSICLIPlugin:
	id: str = ""  # pylint: disable=invalid-name
	name: str = ""
	description: str = ""
	version: str = ""
	cli: Optional[Command] = None

	def __init__(self, path: Path) -> None:  # pylint: disable=redefined-builtin
		self.path = path
		self.data_path = self.path / "data"

	def on_load(self) -> None:  # pylint: disable=no-self-use,unused-argument
		"""Called after loading the plugin"""
		return

	def on_unload(self) -> None:  # pylint: disable=no-self-use,unused-argument
		"""Called before unloading the plugin"""
		return


class PluginImporter(BuiltinImporter):
	@classmethod
	def find_spec(cls, fullname, path=None, target=None):
		if not fullname.startswith("opsicli.addon"):
			return None
<<<<<<< HEAD
		plugin_path = unquote(fullname.split("_", 1)[1].replace("_DOT_", "."))
=======
		plugin_path = unquote(fullname.split("_", 1)[1]).replace("%2E", ".")
>>>>>>> 372f5b58
		init_path = os.path.join(plugin_path, "python", "__init__.py")
		logger.debug("Searching spec for %s", init_path)
		if not os.path.exists(init_path):
			return None
		return importlib.util.spec_from_file_location(fullname, init_path)


sys.meta_path.append(PluginImporter)  # type: ignore[arg-type]


class PluginManager(metaclass=Singleton):  # pylint: disable=too-few-public-methods
	def __init__(self) -> None:
		self._plugins: Dict[str, OPSICLIPlugin] = {}

	@classmethod
	def module_name(cls, plugin_path: Path) -> str:
<<<<<<< HEAD
		return f"opsicli.addon_{quote(str(plugin_path)).replace('.','_DOT_')}"
=======
		return f"opsicli.addon_{quote(str(plugin_path).replace('.', '%2E'))}"
>>>>>>> 372f5b58

	@property
	def plugins(self) -> List[OPSICLIPlugin]:
		return list(self._plugins.values())

	def get_plugin(self, plugin_id: str) -> OPSICLIPlugin:
		return self._plugins[plugin_id]

	def load_plugin(self, plugin_dir: Path) -> None:
		logger.info("Loading plugin from '%s'", plugin_dir)
		module_name = self.module_name(plugin_dir)
<<<<<<< HEAD
		logger.debug("Assembled module name as %s", module_name)
=======
		logger.debug("Module name is %r", module_name)
>>>>>>> 372f5b58
		if module_name in sys.modules:
			reload = []
			for sys_module in list(sys.modules):
				if sys_module.startswith(module_name):
					reload.append(sys_module)
			reload.sort(reverse=True)
			for sys_module in reload:
				importlib.reload(sys.modules[sys_module])
			module = sys.modules[module_name]
		else:
			module = importlib.import_module(module_name)

		for cls in module.__dict__.values():
			if isinstance(cls, type) and issubclass(cls, OPSICLIPlugin) and cls != OPSICLIPlugin and cls.id:
				logger.notice("Loading plugin %r (name=%s, cli=%s)", cls.id, cls.name, cls.cli)
				self._plugins[cls.id] = cls(plugin_dir)
				if not IN_COMPLETION_MODE:
					self._plugins[cls.id].on_load()
				# Only one class per module
				break

	def load_plugins(self) -> None:
		if self._plugins:
			return
		logger.debug("Loading plugins")
		self._plugins = {}
		for plugin_base_dir in (config.plugin_bundle_dir, config.plugin_system_dir, config.plugin_user_dir):
			if not plugin_base_dir:
				continue
			if not plugin_base_dir.exists():
				logger.debug("Plugin dir '%s' not found", plugin_base_dir)
				continue
			logger.info("Loading plugins from dir '%s'", plugin_base_dir)
			for plugin_dir in plugin_base_dir.iterdir():
				init_path = plugin_dir / "python" / "__init__.py"
				if not init_path.exists():
					continue
				try:
					self.load_plugin(plugin_dir=plugin_dir)
				except Exception as err:  # pylint: disable=broad-except
					logger.error("Failed to load plugin from '%s': %s", plugin_dir, err, exc_info=True)

	def unload_plugin(self, plugin_id: str) -> None:
		if plugin_id not in self._plugins:
			raise ValueError(f"Plugin '{plugin_id} not loaded")
		self._plugins[plugin_id].on_unload()
		del self._plugins[plugin_id]

	def unload_plugins(self) -> None:
		for plugin in list(self._plugins.values()):
			self.unload_plugin(plugin.id)

	def reload_plugin(self, plugin_id: str) -> None:
		if plugin_id not in self._plugins:
			raise ValueError(f"Plugin '{plugin_id} not loaded")
		addon = self._plugins[plugin_id]
		path = addon.path
		self.unload_plugin(plugin_id)
		self.load_plugin(path)

	def reload_plugins(self):
		self.unload_plugins()
		self.load_plugins()


plugin_manager = PluginManager()<|MERGE_RESOLUTION|>--- conflicted
+++ resolved
@@ -153,11 +153,7 @@
 	def find_spec(cls, fullname, path=None, target=None):
 		if not fullname.startswith("opsicli.addon"):
 			return None
-<<<<<<< HEAD
-		plugin_path = unquote(fullname.split("_", 1)[1].replace("_DOT_", "."))
-=======
 		plugin_path = unquote(fullname.split("_", 1)[1]).replace("%2E", ".")
->>>>>>> 372f5b58
 		init_path = os.path.join(plugin_path, "python", "__init__.py")
 		logger.debug("Searching spec for %s", init_path)
 		if not os.path.exists(init_path):
@@ -174,11 +170,7 @@
 
 	@classmethod
 	def module_name(cls, plugin_path: Path) -> str:
-<<<<<<< HEAD
-		return f"opsicli.addon_{quote(str(plugin_path)).replace('.','_DOT_')}"
-=======
 		return f"opsicli.addon_{quote(str(plugin_path).replace('.', '%2E'))}"
->>>>>>> 372f5b58
 
 	@property
 	def plugins(self) -> List[OPSICLIPlugin]:
@@ -190,11 +182,7 @@
 	def load_plugin(self, plugin_dir: Path) -> None:
 		logger.info("Loading plugin from '%s'", plugin_dir)
 		module_name = self.module_name(plugin_dir)
-<<<<<<< HEAD
-		logger.debug("Assembled module name as %s", module_name)
-=======
 		logger.debug("Module name is %r", module_name)
->>>>>>> 372f5b58
 		if module_name in sys.modules:
 			reload = []
 			for sys_module in list(sys.modules):
